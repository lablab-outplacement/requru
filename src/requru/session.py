--- conflicted
+++ resolved
@@ -116,17 +116,12 @@
                     not self.sticky_proxies
                     and provider.paradigm == ProviderParadigm.DIRECT
                 ):
-<<<<<<< HEAD
                     print(
                         f"Getting new proxy after unsusccessful request to {super_request_params.get('url')}"
                     )
-                    proxy = provider.get_proxy(sticky=self.sticky_proxies)
-=======
-                    print("Getting new proxy")
                     proxy = provider.get_proxy(
                         sticky=self.sticky_proxies, country=self.country
                     )
->>>>>>> 13563eaf
                     self.proxies.update({"http": proxy, "https": proxy})
                     print(f"Using proxy {proxy}")
                 time.sleep(self.retry_backoff_seconds)
